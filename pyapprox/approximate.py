import copy
import numpy as np
from functools import partial
from scipy.optimize import OptimizeResult
from scipy.linalg import LinAlgWarning

from sklearn.linear_model import LassoCV, LassoLarsCV, LarsCV, \
    OrthogonalMatchingPursuitCV, Lasso, LassoLars, Lars, \
    OrthogonalMatchingPursuit
from sklearn.exceptions import ConvergenceWarning
from sklearn.utils._testing import ignore_warnings
from sklearn.linear_model._base import LinearModel

from pyapprox import hash_array, get_forward_neighbor, get_backward_neighbor
from pyapprox.probability_measure_sampling import \
    generate_independent_random_samples
from pyapprox.adaptive_polynomial_chaos import AdaptiveLejaPCE,\
    variance_pce_refinement_indicator
from pyapprox.polynomial_sampling import christoffel_weights
from pyapprox import compute_hyperbolic_indices
from pyapprox.variables import is_bounded_continuous_variable
from pyapprox.adaptive_sparse_grid import variance_refinement_indicator, \
    CombinationSparseGrid, constant_increment_growth_rule, \
    get_sparse_grid_univariate_leja_quadrature_rules_economical, \
    max_level_admissibility_function, get_unique_max_level_1d, \
    get_unique_quadrule_variables
from pyapprox.variables import IndependentMultivariateRandomVariable
from pyapprox.variable_transformations import \
    AffineRandomVariableTransformation
from pyapprox.low_discrepancy_sequences import halton_sequence
from pyapprox.gaussian_process import AdaptiveGaussianProcess, \
    CholeskySampler, GaussianProcess
from pyapprox.multivariate_polynomials import PolynomialChaosExpansion, \
    define_poly_options_from_variable_transformation


class ApproximateResult(OptimizeResult):
    pass


def adaptive_approximate_sparse_grid(
        fun, univariate_variables, callback=None,
        refinement_indicator=variance_refinement_indicator,
        univariate_quad_rule_info=None, max_nsamples=100, tol=0, verbose=0,
        config_variables_idx=None, config_var_trans=None, cost_function=None,
        max_level_1d=None):
    """
    Compute a sparse grid approximation of a function.

    Parameters
    ----------
    fun : callable
        The function to be approximated

        ``fun(z) -> np.ndarray``

        where ``z`` is a 2D np.ndarray with shape (nvars,nsamples) and the
        output is a 2D np.ndarray with shape (nsamples,nqoi)

    univariate_variables : list
        A list of scipy.stats random variables of size (nvars)

    callback : callable
        Function called after each iteration with the signature

        ``callback(approx_k)``

        where approx_k is the current approximation object.

    refinement_indicator : callable
        A function that retuns an estimate of the error of a sparse grid
        subspace with signature

        ``refinement_indicator(subspace_index,nnew_subspace_samples,sparse_grid) -> float, float``

        where ``subspace_index`` is 1D np.ndarray of size (nvars),
        ``nnew_subspace_samples`` is an integer specifying the number
<<<<<<< HEAD
        of new samples that will be added to the sparse grid by adding the 
        subspace specified by subspace_index and ``sparse_grid`` is the current 
        :class:`pyapprox.adaptive_sparse_grid.CombinationSparseGrid` object. 
        The two outputs are, respectively, the indicator used to control 
        refinement of the sparse grid and the change in error from adding the 
        current subspace. The indicator is typically but not always dependent on 
        the error.
=======
        of new samples that will be added to the sparse grid by adding the
        subspace specified by subspace_index and ``sparse_grid`` is the current
        :class:`pyapprox.adaptive_sparse_grid.CombinationSparseGrid` object.
        The two outputs are, respectively, the indicator used to control
        refinement of the sparse grid and the change in error from adding the
        current subspace. The indicator is typically but now always dependent
        on the error.
>>>>>>> 59d0fd43

    univariate_quad_rule_info : list
        List containing four entries. The first entry is a list
        (or single callable) of univariate quadrature rules for each variable
        with signature

        ``quad_rule(l)->np.ndarray,np.ndarray``

        where the integer ``l`` specifies the level of the quadrature rule and
        ``x`` and ``w`` are 1D np.ndarray of size (nsamples) containing the
        quadrature rule points and weights, respectively.

        The second entry is a list (or single callable) of growth rules
        with signature

        ``growth_rule(l)->integer``

        where the output ``nsamples`` specifies the number of samples in the
        quadrature rule of level ``l``.

        If either entry is a callable then the same quad or growth rule is
        applied to every variable.

        The third entry is a list of np.ndarray (or single scalar) specifying
        the variable dimensions that each unique quadrature rule is applied to.

        The forth entry is a list which specifies the maximum level of each
        unique quadrature rule. If None then max_level is assumed to be np.inf
        for each quadrature rule. If a scalar then the same value is applied
        to all quadrature rules. This entry is useful for certain quadrature
        rules, e.g. Gauss Patterson, or Leja sequences for bounded discrete
        variables where there is a limit on the number of levels that can be
        used

    max_nsamples : float
        If ``cost_function==None`` then this argument is the maximum number of
        evaluations of fun. If fun has configure variables

        If ``cost_function!=None`` Then max_nsamples is the maximum cost of
        constructing the sparse grid, i.e. the sum of the cost of evaluating
        each point in the sparse grid.

        The ``cost_function!=None` same behavior as ``cost_function==None``
        can be obtained by setting cost_function = lambda config_sample: 1.

        This is particularly useful if ``fun`` has configure variables
        and evaluating ``fun`` at these different values of these configure
        variables has different cost. For example if there is one configure
        variable that can take two different values with cost 0.5, and 1
        then 10 samples of both models will be measured as 15 samples and
        so if max_nsamples is 19 the algorithm will not terminate because
        even though the number of samples is the sparse grid is 20.

    tol : float
        Tolerance for termination. The construction of the sparse grid is
        terminated when the estimate error in the sparse grid (determined by
        ``refinement_indicator`` is below tol.

    verbose : integer
        Controls messages printed during construction.

    config_variable_idx : integer
        The position in a sample array that the configure variables start

    config_var_trans : pyapprox.adaptive_sparse_grid.ConfigureVariableTransformation
        An object that takes configure indices in [0,1,2,3...]
        and maps them to the configure values accepted by ``fun``

    cost_function : callable
        A function with signature

        ``cost_function(config_sample) -> float``

        where config_sample is a np.ndarray of shape (nconfig_vars). The output
        is the cost of evaluating ``fun`` at ``config_sample``. The units can
        be anything but the units must be consistent with the units of
        max_nsamples which specifies the maximum cost of constructing the
        sparse grid.

    max_level_1d : np.ndarray (nvars)
        The maximum level of the sparse grid in each dimension. If None
        There is no limit

    Returns
    -------
    result : :class:`pyapprox.approximate.ApproximateResult`
         Result object with the following attributes

    approx : :class:`pyapprox.adaptive_sparse_grid.CombinationSparseGrid`
        The sparse grid approximation
    """
    variable = IndependentMultivariateRandomVariable(
        univariate_variables)
    var_trans = AffineRandomVariableTransformation(variable)
    nvars = var_trans.num_vars()
    if config_var_trans is not None:
        nvars += config_var_trans.num_vars()
    sparse_grid = CombinationSparseGrid(nvars)

    if max_level_1d is None:
        max_level_1d = [np.inf]*nvars
    elif np.isscalar(max_level_1d):
        max_level_1d = [max_level_1d]*nvars

    if univariate_quad_rule_info is None:
        quad_rules, growth_rules, unique_quadrule_indices, \
            unique_max_level_1d = \
            get_sparse_grid_univariate_leja_quadrature_rules_economical(
                var_trans, method='pdf')
        # Some quadrature rules have max_level enforce this here
        for ii in range(len(unique_quadrule_indices)):
            for ind in unique_quadrule_indices[ii]:
                max_level_1d[ind] = min(
                    max_level_1d[ind], unique_max_level_1d[ii])
    else:
        quad_rules, growth_rules, unique_quadrule_indices, \
            unique_max_level_1d = univariate_quad_rule_info
        if unique_max_level_1d is None:
            max_level_1d = np.minimum([np.inf]*nvars, max_level_1d)
        elif np.isscalar(unique_max_level_1d):
            max_level_1d = np.minimum(
                [unique_max_level_1d]*nvars, max_level_1d)
        else:
            nunique_vars = len(quad_rules)
            assert len(unique_max_level_1d) == nunique_vars
            for ii in range(nunique_vars):
                for jj in unique_quadrule_indices[ii]:
                    max_level_1d[jj] = np.minimum(
                        unique_max_level_1d[ii], max_level_1d[jj])

    assert len(max_level_1d) == nvars
    admissibility_function = partial(
        max_level_admissibility_function, np.inf, max_level_1d, max_nsamples,
        tol, verbose=verbose)
    sparse_grid.setup(
        fun, config_variables_idx, refinement_indicator,
        admissibility_function, growth_rules, quad_rules,
        var_trans, unique_quadrule_indices=unique_quadrule_indices,
        verbose=verbose, cost_function=cost_function,
        config_var_trans=config_var_trans)
    sparse_grid.build(callback)
    return ApproximateResult({'approx': sparse_grid})


def adaptive_approximate_polynomial_chaos(
        fun, univariate_variables, callback=None,
        refinement_indicator=variance_pce_refinement_indicator,
        growth_rules=None, max_nsamples=100, tol=0, verbose=0,
        ncandidate_samples=1e4, generate_candidate_samples=None,
        max_level_1d=None):
    r"""
    Compute an adaptive Polynomial Chaos Expansion of a function.

    Parameters
    ----------
    fun : callable
        The function to be minimized

        ``fun(z) -> np.ndarray``

        where ``z`` is a 2D np.ndarray with shape (nvars,nsamples) and the
        output is a 2D np.ndarray with shape (nsamples,nqoi)

    univariate_variables : list
        A list of scipy.stats random variables of size (nvars)

    callback : callable
        Function called after each iteration with the signature

        ``callback(approx_k)``

        where approx_k is the current approximation object.

    refinement_indicator : callable
        A function that retuns an estimate of the error of a sparse grid subspace
        with signature

        ``refinement_indicator(subspace_index,nnew_subspace_samples,sparse_grid) -> float, float``

        where ``subspace_index`` is 1D np.ndarray of size (nvars),
        ``nnew_subspace_samples`` is an integer specifying the number
<<<<<<< HEAD
        of new samples that will be added to the sparse grid by adding the 
        subspace specified by subspace_index and ``sparse_grid`` is the current 
        :class:`pyapprox.adaptive_sparse_grid.CombinationSparseGrid` object. 
        The two outputs are, respectively, the indicator used to control 
        refinement of the sparse grid and the change in error from adding the 
        current subspace. The indicator is typically but not always dependent on 
        the error.
=======
        of new samples that will be added to the sparse grid by adding the
        subspace specified by subspace_index and ``sparse_grid`` is the current
        :class:`pyapprox.adaptive_sparse_grid.CombinationSparseGrid` object.
        The two outputs are, respectively, the indicator used to control
        refinement of the sparse grid and the change in error from adding the
        current subspace. The indicator is typically but now always dependent
        on the error.
>>>>>>> 59d0fd43

    growth_rules : list or callable
        a list (or single callable) of growth rules with signature

        ``growth_rule(l)->integer``

        where the output ``nsamples`` specifies the number of indices of the
        univariate basis of level ``l``.

        If the entry is a callable then the same growth rule is
        applied to every variable.

    max_nsamples : integer
        The maximum number of evaluations of fun.

    tol : float
        Tolerance for termination. The construction of the sparse grid is
        terminated when the estimate error in the sparse grid (determined by
        ``refinement_indicator`` is below tol.

    verbose : integer
        Controls messages printed during construction.

    ncandidate_samples : integer
        The number of candidate samples used to generate the Leja sequence
        The Leja sequence will be a subset of these samples.

    generate_candidate_samples : callable
        A function that generates the candidate samples used to build the Leja
        sequence with signature

        ``generate_candidate_samples(ncandidate_samples) -> np.ndarray``

        The output is a 2D np.ndarray with size(nvars,ncandidate_samples)

    max_level_1d : np.ndarray (nvars)
        The maximum level of the sparse grid in each dimension. If None
        There is no limit

    Returns
    -------
    result : :class:`pyapprox.approximate.ApproximateResult`
         Result object with the following attributes

    approx: :class:`pyapprox.multivariate_polynomials.PolynomialChaosExpansion`
        The PCE approximation
    """

    variable = IndependentMultivariateRandomVariable(
        univariate_variables)
    var_trans = AffineRandomVariableTransformation(variable)
    nvars = var_trans.num_vars()

    for rv in univariate_variables:
        if not is_bounded_continuous_variable(rv):
            msg = "For now leja sampling based PCE is only supported for "
            msg += " bounded continouous random variables when"
            msg += " generate_candidate_samples is not provided."
            if generate_candidate_samples is None:
                raise Exception(msg)
            else:
                break

    if generate_candidate_samples is None:
        # Todo implement default for non-bounded variables that uses induced
        # sampling
        # candidate samples must be in canonical domain
        candidate_samples = -np.cos(
            np.pi*halton_sequence(nvars, 1, int(ncandidate_samples+1)))
        # candidate_samples = -np.cos(
        #    np.random.uniform(0,np.pi,(nvars,int(ncandidate_samples))))
    else:
        candidate_samples = generate_candidate_samples(ncandidate_samples)

    if max_level_1d is None:
        max_level_1d = [np.inf]*nvars
    elif np.isscalar(max_level_1d):
        max_level_1d = [max_level_1d]*nvars

    pce = AdaptiveLejaPCE(
        nvars, candidate_samples, factorization_type='fast')
    pce.verbose = verbose
    pce.set_function(fun, var_trans)
    if growth_rules is None:
        growth_incr = 2
        growth_rules = partial(constant_increment_growth_rule, growth_incr)
    assert callable(growth_rules)
    unique_quadrule_variables, unique_quadrule_indices = \
        get_unique_quadrule_variables(var_trans)
    growth_rules = [growth_rules]*len(unique_quadrule_indices)

    admissibility_function = None  # provide after growth_rules have been added
    pce.set_refinement_functions(
        refinement_indicator, admissibility_function, growth_rules,
        unique_quadrule_indices=unique_quadrule_indices)

    unique_max_level_1d = get_unique_max_level_1d(
        var_trans, pce.compact_univariate_growth_rule)
    nunique_vars = len(unique_quadrule_indices)
    assert len(unique_max_level_1d) == nunique_vars
    for ii in range(nunique_vars):
        for jj in unique_quadrule_indices[ii]:
            max_level_1d[jj] = np.minimum(
                unique_max_level_1d[ii], max_level_1d[jj])

    admissibility_function = partial(
        max_level_admissibility_function, np.inf, max_level_1d, max_nsamples,
        tol, verbose=verbose)
    pce.admissibility_function = admissibility_function

    pce.build(callback)
    return ApproximateResult({'approx': pce})


def adaptive_approximate_gaussian_process(
        fun, univariate_variables, callback=None,
        max_nsamples=100, verbose=0, ncandidate_samples=1e4,
        checkpoints=None, nu=np.inf, n_restarts_optimizer=1,
        normalize_y=False, alpha=0,
        noise_level=None, noise_level_bounds='fixed',
        kernel_variance=None,
        kernel_variance_bounds='fixed',
        length_scale=1,
        length_scale_bounds=(1e-2, 10),
        generate_candidate_samples=None,
        weight_function=None):
    r"""
    Adaptively construct a Gaussian process approximation of a function using
    weighted-pivoted-Cholesky sampling and the Matern kernel

    .. math::

       k(z_i, z_j) =  \frac{1}{\Gamma(\nu)2^{\nu-1}}\Bigg(
       \frac{\sqrt{2\nu}}{l} \lVert z_i - z_j \rVert_2\Bigg)^\nu K_\nu\Bigg(
       \frac{\sqrt{2\nu}}{l} \lVert z_i - z_j \rVert_2\Bigg)

    where :math:`\lVert \cdot \rVert_2` is the Euclidean distance,
    :math:`\Gamma(\cdot)` is the gamma function, :math:`K_\nu(\cdot)` is the
    modified Bessel function.

    Starting from an initial guess, the algorithm learns the kernel length
    scale as more training data is collected.

    Parameters
    ----------
    fun : callable
        The function to be approximated

        ``fun(z) -> np.ndarray``

        where ``z`` is a 2D np.ndarray with shape (nvars,nsamples) and the
        output is a 2D np.ndarray with shape (nsamples,nqoi)

    univariate_variables : list
        A list of scipy.stats random variables of size (nvars)

    callback : callable
        Function called after each iteration with the signature

        ``callback(approx_k)``

        where approx_k is the current approximation object.

    nu : string
        The parameter :math:`\nu` of the Matern kernel. When :math:`\nu\to\inf`
        the Matern kernel is equivalent to the squared-exponential kernel.

    checkpoints : iterable
        The set of points at which the length scale of the kernel will be
        recomputed and new training data obtained. If None then
        ``checkpoints = np.linspace(10, max_nsamples, 10).astype(int)``

    max_nsamples : float
        The maximum number of evaluations of fun. If fun has configure
        variables.

    ncandidate_samples : integer
        The number of candidate samples used to select the training samples
        The final training samples will be a subset of these samples.

    alpha : float
        Nugget added to diagonal of the covariance kernel evaluated at
        the training data. Used to improve numerical conditionining. This
        parameter is different to noise_level which applies to both training
        and test data

    normalize_y : bool
        True - normalize the training values to have zero mean and unit
               variance

    length_scale : float
        The initial length scale used to generate the first batch of training
        samples

    length_scale_bounds : tuple (2)
        The lower and upper bound on length_scale used in optimization of
        the Gaussian process hyper-parameters

    noise_level : float
        The noise_level used when training the GP

    noise_level_bounds : tuple (2)
        The lower and upper bound on noise_level used in optimization of
        the Gaussian process hyper-parameters

    kernel_variance : float
        The kernel_variance used when training the GP

    noise_level_bounds : tuple (2)
        The lower and upper bound on kernel_variance used in optimization of
        the Gaussian process hyper-parameters

    n_restarts_optimizer : int
        The number of local optimizeation problems solved to find the
        GP hyper-parameters

    verbose : integer
        Controls the amount of information printed to screen

    generate_candidate_samples : callable
        A function that generates the candidate samples used to build the Leja
        sequence with signature

        ``generate_candidate_samples(ncandidate_samples) -> np.ndarray``

        The output is a 2D np.ndarray with size(nvars,ncandidate_samples)

    weight_function : callable
        Function used to precondition kernel with the signature

        ``weight_function(samples) -> np.ndarray (num_samples)``

        where samples is a np.ndarray (num_vars,num_samples)

    Returns
    -------
    result : :class:`pyapprox.approximate.ApproximateResult`
         Result object with the following attributes

    approx : :class:`pyapprox.gaussian_process.AdaptiveGaussianProcess`
        The Gaussian process
    """
    assert max_nsamples <= ncandidate_samples

    variable = IndependentMultivariateRandomVariable(
        univariate_variables)
    var_trans = AffineRandomVariableTransformation(variable)
    nvars = var_trans.num_vars()

    kernel = __setup_gaussian_process_kernel(
        nvars, length_scale, length_scale_bounds,
        kernel_variance, kernel_variance_bounds,
        noise_level, noise_level_bounds, nu)

    sampler = CholeskySampler(
        nvars, ncandidate_samples, var_trans.variable,
        gen_candidate_samples=generate_candidate_samples)
    sampler_kernel = copy.deepcopy(kernel)
    sampler.set_kernel(sampler_kernel)
    sampler.set_weight_function(weight_function)

    gp = AdaptiveGaussianProcess(
        kernel, n_restarts_optimizer=n_restarts_optimizer, alpha=alpha)
    gp.setup(fun, sampler)

    if checkpoints is None:
        checkpoints = np.linspace(10, max_nsamples, 10).astype(int)
    assert checkpoints[-1] <= max_nsamples

    nsteps = len(checkpoints)
    for kk in range(nsteps):
        chol_flag = gp.refine(checkpoints[kk])
        gp.sampler.set_kernel(copy.deepcopy(gp.kernel_))
        if callback is not None:
            callback(gp)
        if chol_flag != 0:
            msg = "Cannot add additional samples. "
            msg += "Kernel is now ill conditioned. "
            msg += 'If more samples are really required increase alpha or'
            msg += ' manually fix kernel_length to a smaller value'
            print('Exiting: ' + msg)
            break
    return ApproximateResult({'approx': gp})


def compute_l2_error(f, g, variable, nsamples, rel=False):
    r"""
    Compute the :math:`\ell^2` error of the output of two functions f and g,
    i.e.

    .. math:: \lVert f(z)-g(z)\rVert\approx \sum_{m=1}^M f(z^{(m)})

    from a set of random draws :math:`\mathcal{Z}=\{z^{(m)}\}_{m=1}^M`
    from the PDF of :math:`z`.

    Parameters
    ----------
    f : callable
        Function with signature

        ``g(z) -> np.ndarray``

        where ``z`` is a 2D np.ndarray with shape (nvars,nsamples) and the
        output is a 2D np.ndarray with shaoe (nsamples,nqoi)

    g : callable
        Function with signature

        ``f(z) -> np.ndarray``

        where ``z`` is a 2D np.ndarray with shape (nvars,nsamples) and the
        output is a 2D np.ndarray with shaoe (nsamples,nqoi)

    variable : pya.IndependentMultivariateRandomVariable
        Object containing information of the joint density of the inputs z.
        This is used to generate random samples from this join density

    nsamples : integer
        The number of samples used to compute the :math:`\ell^2` error

    rel : boolean
        True - compute relative error
        False - compute absolute error

    Returns
    -------
    error : np.ndarray (nqoi)
    """

    validation_samples = generate_independent_random_samples(
        variable, nsamples)
    validation_vals = f(validation_samples)
    approx_vals = g(validation_samples)
    assert validation_vals.shape == approx_vals.shape
    error = np.linalg.norm(approx_vals-validation_vals, axis=0)
    if not rel:
        error /= np.sqrt(validation_samples.shape[1])
    else:
        error /= np.linalg.norm(validation_vals, axis=0)
    return error


def adaptive_approximate(fun, variable, method, options=None):
    r"""
    Adaptive approximation of a scalar or vector-valued function of one or
    more variables. These methods choose the samples to at which to
    evaluate the function being approximated.


    Parameters
    ----------
    fun : callable
        The function to be minimized

        ``fun(z) -> np.ndarray``

        where ``z`` is a 2D np.ndarray with shape (nvars,nsamples) and the
        output is a 2D np.ndarray with shaoe (nsamples,nqoi)

    method : string
        Type of approximation. Should be one of

        - 'sparse_grid'
        - 'polynomial_chaos'
        - 'gaussian_process'

    Returns
    -------
    result : :class:`pyapprox.approximate.ApproximateResult`
         Result object. For more details see

         - :func:`pyapprox.approximate.adaptive_approximate_sparse_grid`

         - :func:`pyapprox.approximate.adaptive_approximate_polynomial_chaos`

         - :func:`pyapprox.approximate.adaptive_approximate_gaussian_process`
    """

    methods = {'sparse_grid': adaptive_approximate_sparse_grid,
               'polynomial_chaos': adaptive_approximate_polynomial_chaos,
               'gaussian_process': adaptive_approximate_gaussian_process}

    if method not in methods:
        msg = f'Method {method} not found.\n Available methods are:\n'
        for key in methods.keys():
            msg += f"\t{key}\n"
        raise Exception(msg)

    if options is None:
        options = {}
    return methods[method](fun, variable, **options)


def approximate_polynomial_chaos(train_samples, train_vals, verbosity=0,
                                 basis_type='expanding_basis',
                                 variable=None, options=None, poly_opts=None):
    r"""
    Compute a Polynomial Chaos Expansion of a function from a fixed data set.

    Parameters
    ----------
    train_samples : np.ndarray (nvars,nsamples)
        The inputs of the function used to train the approximation

    train_vals : np.ndarray (nvars,nsamples)
        The values of the function at ``train_samples``

    basis_type : string
        Type of approximation. Should be one of

        - 'expanding_basis' see :func:`pyapprox.approximate.cross_validate_pce_degree`
        - 'hyperbolic_cross' see :func:`pyapprox.approximate.expanding_basis_pce`
        - 'fixed' see :func:`pyapprox.approximate.approximate_fixed_pce`

    variable : pya.IndependentMultivariateRandomVariable
        Object containing information of the joint density of the inputs z.
        This is used to generate random samples from this join density

    verbosity : integer
        Controls the amount of information printed to screen

    poly_opts : dictionary
        Dictionary definining the custom configuration of the polynomial
        chaos expansion basis. See :func:`pyapprox.multivariate_polynomials.PolynomialChaosExpansion.configure`

    Returns
    -------
    result : :class:`pyapprox.approximate.ApproximateResult`
         Result object. For more details see

         - :func:`pyapprox.approximate.cross_validate_pce_degree`

         - :func:`pyapprox.approximate.expanding_basis_pce`
    """
    funcs = {'expanding_basis': expanding_basis_pce,
             'hyperbolic_cross': cross_validate_pce_degree,
             'fixed': approximate_fixed_pce}
    if variable is None:
        msg = 'pce requires that variable be defined'
        raise Exception(msg)
    if basis_type not in funcs:
        msg = f'Basis type {basis_type} not found.\n Available types are:\n'
        for key in funcs.keys():
            msg += f"\t{key}\n"
        raise Exception(msg)

    poly = PolynomialChaosExpansion()
    if poly_opts is None:
        var_trans = AffineRandomVariableTransformation(variable)
        poly_opts = define_poly_options_from_variable_transformation(
            var_trans)
    poly.configure(poly_opts)

    if options is None:
        options = {}

    res = funcs[basis_type](poly, train_samples, train_vals, **options)
    return res


def approximate(train_samples, train_vals, method, options=None):
    r"""
    Approximate a scalar or vector-valued function of one or
    more variables from a set of points provided by the user

    Parameters
    ----------
    train_samples : np.ndarray (nvars,nsamples)
        The inputs of the function used to train the approximation

    train_vals : np.ndarray (nvars,nsamples)
        The values of the function at ``train_samples``

    method : string
        Type of approximation. Should be one of

        - 'polynomial_chaos'
        - 'gaussian_process'

    Returns
    -------
    result : :class:`pyapprox.approximate.ApproximateResult`
    """

    methods = {'polynomial_chaos': approximate_polynomial_chaos,
               'gaussian_process': approximate_gaussian_process}
    # 'tensor-train':approximate_tensor_train,

    if method not in methods:
        msg = f'Method {method} not found.\n Available methods are:\n'
        for key in methods.keys():
            msg += f"\t{key}\n"
        raise Exception(msg)

    if options is None:
        options = {}
    return methods[method](train_samples, train_vals, **options)


class LinearLeastSquares(LinearModel):
    def __init__(self, alpha=0.):
        self.alpha = alpha

    def fit(self, X, y):
        gram_mat = X.T.dot(X)
        gram_mat += self.alpha*np.eye(gram_mat.shape[0])
        self.coef_ = np.linalg.lstsq(
            gram_mat, X.T.dot(y), rcond=None)[0]
        # Do not current support fit_intercept = True
        self.intercept_ = 0
        return self


class LinearLeastSquaresCV(LinearModel):
    """
    Parameters
    ----------
    - None, to use the default 5-fold cross-validation
    - integer to specify the number of folds
    """
    def __init__(self, alphas=[0.], cv=None, random_folds=True):
        if cv is None:
            # sklearn RidgeCV can only be applied with leave one out cross
            # validation. Use this as the default here
            cv = 1
        self.cv = cv
        self.alphas = alphas
        self.random_folds = random_folds

    def fit(self, X, y):
        if y.ndim == 1:
            y = y[:, None]
        assert y.shape[1] == 1
        if self.cv != y.shape[0]:
            fold_sample_indices = get_random_k_fold_sample_indices(
                X.shape[0], self.cv, self.random_folds)
            results = [leave_many_out_lsq_cross_validation(
                X, y, fold_sample_indices, alpha) for alpha in self.alphas]
        else:
            results = [leave_one_out_lsq_cross_validation(
                X, y, alpha) for alpha in self.alphas]
        cv_scores = [r[1] for r in results]
        ii_best_alpha = np.argmin(cv_scores)

        self.cv_score_ = cv_scores[ii_best_alpha][0]
        self.alpha_ = self.alphas[ii_best_alpha]
        self.coef_ = results[ii_best_alpha][2]
        # Do not current support fit_intercept = True
        self.intercept_ = 0
        return self


@ignore_warnings(category=ConvergenceWarning)
@ignore_warnings(category=LinAlgWarning)
@ignore_warnings(category=RuntimeWarning)
def fit_linear_model(basis_matrix, train_vals, solver_type, **kwargs):
    # verbose=1 will display lars path on entire data setUp
    # verbose>1 will also show this plus paths on each cross validation set
    solvers = {'lasso': [LassoLarsCV, LassoLars],
               'lasso_grad': [LassoCV, Lasso],
               'lars': [LarsCV, Lars],
               'omp': [OrthogonalMatchingPursuitCV, OrthogonalMatchingPursuit],
               'lstsq': [LinearLeastSquaresCV, LinearLeastSquares]}

    if solver_type not in solvers:
        msg = f'Solver type {solver_type} not supported\n'
        msg += 'Supported solvers are:\n'
        for key in solvers.keys():
            msg += f'\t{key}\n'
        raise Exception(msg)

    if solver_type == 'lars':
        msg = 'Currently lars does not exit when alpha starts to grow '
        msg += 'this causes problems with cross validation. The lasso variant '
        msg += 'lars does work because this exit condition is implemented'
        raise Exception(msg)

    assert train_vals.ndim == 2
    assert train_vals.shape[1] == 1

    # The following comment and two conditional statements are only true
    # for lars which I have switched off.

    # cv interpolates each residual onto a common set of alphas
    # This is problematic if the alpha path is not monotonically decreasing
    # For some problems alpha will increase for last few sample sizes. This
    # messes up interpolation and causes the best_alpha to be estimated
    # very poorly in some cases. I belive all_alphas = np.unique(all_alphas)
    # is the culprit. To avoid the aforementioned issue set max_iter to
    # ntrain_samples//2 This is typically stops the algorithm after
    # what would have been chosen as the best_alpha but before
    # alphas start increasing. Ideally sklearn should exit when
    # alphas increase.
    # if solver_type != 'lstsq' and 'max_iter' not in kwargs:
    #    kwargs['max_iter'] = basis_matrix.shape[0]//2

    # if 'max_iter' in kwargs and kwargs['max_iter'] > basis_matrix.shape[0]//2:
    #     msg = "Warning: max_iter is set large this can effect not just "
    #     msg += "Computational cost but also final accuracy"
    #     print(msg)

    if solver_type == 'omp' and 'max_iter' in kwargs:
        # unlike lasso/lars max iter is not allowed to be greater than
        # number of columns (features/bases)
        kwargs['max_iter'] = min(kwargs['max_iter'], basis_matrix.shape[1])
        # for omp to work sklean must be patched to store mse_path_.
        # Add the line         self.mse_path_ = mse_folds.T
        # as the last line (913) before return self in the function fit of
        # OrthogonalMatchingPursuitCV in
        # site-packages/sklearn/linear_model/_omp.py

    if 'cv' not in kwargs or kwargs['cv'] is False:
        solver_idx = 1
    else:
        solver_idx = 0

    if kwargs.get('precondition', False):
        weights = np.sqrt(christoffel_weights(basis_matrix))[:, None]
        basis_matrix = basis_matrix.copy()*weights
        train_vals = train_vals.copy()*weights

    if 'precondition' in kwargs:
        del kwargs['precondition']

    fit = solvers[solver_type][solver_idx](**kwargs).fit
    res = fit(basis_matrix, train_vals[:, 0])
    coef = res.coef_
    if coef.ndim == 1:
        coef = coef[:, np.newaxis]
        # some methods allow fit_intercept to be set. If True this method
        # extracts of mean of data before computing coefficients.
        # res.predict then makes predictions as X.dot(coef_) + res.intercept_
        # I assume first coefficient is constant basis and want to be able
        # to simply return X.dot(coef_) (e.g. as done be Polynomial Chaos
        # Expansion). Thus add res.intercept_ to first coefficient, i.e.
    coef[0] += res.intercept_
    if 'cv' in kwargs:
        cv_score = extract_cross_validation_score(res)
        best_regularization_param = extract_best_regularization_parameters(res)
    else:
        cv_score = None
        best_regularization_param = None
    return coef, cv_score, best_regularization_param


def extract_best_regularization_parameters(res):
    if (type(res) == LassoLarsCV or type(res) == LinearLeastSquaresCV):
        return res.alpha_
    elif type(res) == LarsCV:
        assert len(res.n_iter_) == 1
        # The Lars (not LarsCV) model takes max_iters as regularization
        # parameter so return it here as well as the alpha. Sklearn
        # has an inconsistency alpha is used to choose best cv score but Lars
        # uses max_iters to stop algorithm early.
        return (res.alpha_, res.n_iter_[0])
    elif type(res) == OrthogonalMatchingPursuitCV:
        return res.n_nonzero_coefs_
    else:
        raise Exception()


def extract_cross_validation_score(linear_model):
    if hasattr(linear_model, 'cv_score_'):
        return linear_model.cv_score_
    elif hasattr(linear_model, 'mse_path_'):
        return np.sqrt(linear_model.mse_path_.mean(axis=-1).min())
    else:
        raise Exception('attribute mse_path_ not found')


def cross_validate_pce_degree(
        pce, train_samples, train_vals, min_degree=1, max_degree=3,
        hcross_strength=1, solver_type='lasso', verbose=0,
        linear_solver_options={'cv': 10}):
    r"""
    Use cross validation to find the polynomial degree which best fits the
    data.
    A polynomial is constructed for each degree and the degree with the highest
    cross validation score is returned.

    Parameters
    ----------
    train_samples : np.ndarray (nvars,nsamples)
        The inputs of the function used to train the approximation

    train_vals : np.ndarray (nvars,nsamples)
        The values of the function at ``train_samples``

    min_degree : integer
        The minimum degree to consider

    max_degree : integer
        The maximum degree to consider.
        All degrees in ``range(min_degree,max_deree+1)`` are considered

    hcross_strength : float
       The strength of the hyperbolic cross index set. hcross_strength must be
       in (0,1]. A value of 1 produces total degree polynomials

    cv : integer
        The number of cross validation folds used to compute the cross
        validation error

    solver_type : string
        The type of regression used to train the polynomial

        - 'lasso'
        - 'lars'
        - 'lasso_grad'
        - 'omp'
        - 'lstsq'

    verbose : integer
        Controls the amount of information printed to screen

    Returns
    -------
    result : :class:`pyapprox.approximate.ApproximateResult`
         Result object with the following attributes

    approx: :class:`pyapprox.multivariate_polynomials.PolynomialChaosExpansion`
        The PCE approximation

    scores : np.ndarray (nqoi)
        The best cross validation score for each QoI

    degrees : np.ndarray (nqoi)
        The best degree for each QoI

    reg_params : np.ndarray (nqoi)
        The best regularization parameters for each QoI chosen by cross
        validation.
    """
    coefs = []
    scores = []
    indices = []
    degrees = []
    reg_params = []
    indices_dict = dict()
    unique_indices = []
    nqoi = train_vals.shape[1]
    for ii in range(nqoi):
        if verbose > 1:
            print(f'Approximating QoI: {ii}')
        pce_ii, score_ii, degree_ii, reg_param_ii = _cross_validate_pce_degree(
            pce, train_samples, train_vals[:, ii:ii+1], min_degree,
            max_degree, hcross_strength, linear_solver_options,
            solver_type, verbose)
        coefs.append(pce_ii.get_coefficients())
        scores.append(score_ii)
        indices.append(pce_ii.get_indices())
        degrees.append(degree_ii)
        reg_params.append(reg_param_ii)
        for index in indices[ii].T:
            key = hash_array(index)
            if key not in indices_dict:
                indices_dict[key] = len(unique_indices)
                unique_indices.append(index)

    unique_indices = np.array(unique_indices).T
    all_coefs = np.zeros((unique_indices.shape[1], nqoi))
    for ii in range(nqoi):
        for jj, index in enumerate(indices[ii].T):
            key = hash_array(index)
            all_coefs[indices_dict[key], ii] = coefs[ii][jj, 0]
    pce.set_indices(unique_indices)
    pce.set_coefficients(all_coefs)
    return ApproximateResult({'approx': pce, 'scores': np.array(scores),
                              'degrees': np.array(degrees),
                              'reg_params': reg_params})


def _cross_validate_pce_degree(
        pce, train_samples, train_vals, min_degree=1, max_degree=3,
        hcross_strength=1, linear_solver_options={'cv': 10},
        solver_type='lasso', verbose=0):
    assert train_vals.shape[1] == 1
    if min_degree is None:
        min_degree = 2
    if max_degree is None:
        max_degree = np.iinfo(int).max-1

    best_coef = None
    best_cv_score = np.finfo(np.double).max
    best_degree = min_degree
    prev_num_terms = 0
    if verbose > 0:
        print("{:<8} {:<10} {:<18}".format('degree', 'num_terms', 'cv score',))

    rng_state = np.random.get_state()
    for degree in range(min_degree, max_degree+1):
        indices = compute_hyperbolic_indices(
            pce.num_vars(), degree, hcross_strength)
        pce.set_indices(indices)
        if ((pce.num_terms() > 100000) and
                (100000-prev_num_terms < pce.num_terms()-100000)):
            break

        basis_matrix = pce.basis_matrix(train_samples)

        # use the same state (thus cross validation folds) for each degree
        np.random.set_state(rng_state)
        coef, cv_score, reg_param = fit_linear_model(
            basis_matrix, train_vals, solver_type, **linear_solver_options)
        np.random.set_state(rng_state)
        pce.set_coefficients(coef)
        if verbose > 0:
            print("{:<8} {:<10} {:<18} ".format(
                degree, pce.num_terms(), cv_score))
        if ((cv_score >= best_cv_score) and (degree-best_degree > 1)):
            break
        if (cv_score < best_cv_score):
            best_cv_score = cv_score
            best_coef = coef.copy()
            best_degree = degree
            best_reg_param = reg_param
        prev_num_terms = pce.num_terms()

    pce.set_indices(compute_hyperbolic_indices(
        pce.num_vars(), best_degree, hcross_strength))
    pce.set_coefficients(best_coef)
    if verbose > 0:
        print('best degree:', best_degree)
    return pce, best_cv_score, best_degree, best_reg_param


def restrict_basis(indices, coefficients, tol):
    II = np.where(np.absolute(coefficients) > tol)[0]
    restricted_indices = indices[:, II]
    degrees = indices.sum(axis=0)
    JJ = np.where(degrees == 0)[0]
    assert JJ.shape[0] == 1
    if JJ not in II:
        # always include zero degree polynomial in restricted_indices
        restricted_indices = np.concatenate(
            [indices[:JJ], restricted_indices])
    return restricted_indices


def expand_basis(indices):
    nvars, nindices = indices.shape
    indices_set = set()
    for ii in range(nindices):
        indices_set.add(hash_array(indices[:, ii]))

    new_indices = []
    for ii in range(nindices):
        index = indices[:, ii]
        for dd in range(nvars):
            forward_index = get_forward_neighbor(index, dd)
            key = hash_array(forward_index)
            if key not in indices_set:
                admissible = True
                active_vars = np.nonzero(forward_index)
                for kk in active_vars:
                    backward_index = get_backward_neighbor(forward_index, kk)
                    if hash_array(backward_index) not in indices_set:
                        admissible = False
                        break
                if admissible:
                    indices_set.add(key)
                    new_indices.append(forward_index)
    return np.asarray(new_indices).T


def expanding_basis_pce(pce, train_samples, train_vals, hcross_strength=1,
                        verbose=1, max_num_init_terms=None, max_num_terms=None,
                        solver_type='lasso',
                        linear_solver_options={'cv': 10},
                        restriction_tol=np.finfo(float).eps*2,
                        max_num_expansion_steps_iter=1,
                        max_iters=20,
                        max_num_step_increases=1):
    r"""
    Iteratively expand and restrict the polynomial basis and use
    cross validation to find the best basis [JESJCP2015]_

    Parameters
    ----------
    train_samples : np.ndarray (nvars,nsamples)
        The inputs of the function used to train the approximation

    train_vals : np.ndarray (nvars,nqoi)
        The values of the function at ``train_samples``

    hcross_strength : float
       The strength of the hyperbolic cross index set. hcross_strength must be
       in (0,1]. A value of 1 produces total degree polynomials

    cv : integer
        The number of cross validation folds used to compute the cross
        validation error

    solver_type : string
        The type of regression used to train the polynomial

        - 'lasso'
        - 'lars'
        - 'lasso_grad'
        - 'omp'
        - 'lstsq'

    verbose : integer
        Controls the amount of information printed to screen

    restriction_tol : float
        The tolerance used to prune inactive indices

    max_num_init_terms : integer
        The number of terms used to initialize the algorithm

    max_num_terms : integer
        The maximum number of terms allowed

    max_iters : integer
        The number of expansion/restriction iterations

    max_num_expansion_steps_iter : integer (1,2,3)
        The number of times a basis can expanded after
        the last restriction step

    max_num_expansion_steps_iter : integer
        The number of iterations error does not decrease before
        terminating

    Returns
    -------
    result : :class:`pyapprox.approximate.ApproximateResult`
         Result object with the following attributes

    approx: :class:`pyapprox.multivariate_polynomials.PolynomialChaosExpansion`
        The PCE approximation

    scores : np.ndarray (nqoi)
        The best cross validation score for each QoI

    reg_params : np.ndarray (nqoi)
        The best regularization parameters for each QoI chosen by cross
        validation.

    References
    ----------
    .. [JESJCP2015] `J.D. Jakeman, M.S. Eldred, and K. Sargsyan. Enhancing l1-minimization estimates of polynomial chaos expansions using basis selection. Journal of Computational Physics, 289(0):18 – 34, 2015 <https://doi.org/10.1016/j.jcp.2015.02.025>`_
    """
    coefs = []
    scores = []
    indices = []
    reg_params = []
    indices_dict = dict()
    unique_indices = []
    nqoi = train_vals.shape[1]
    for ii in range(nqoi):
        if verbose > 1:
            print(f'Approximating QoI: {ii}')
        pce_ii, score_ii, reg_param_ii = _expanding_basis_pce(
            pce, train_samples, train_vals[:, ii:ii+1], hcross_strength,
            verbose, max_num_init_terms, max_num_terms, solver_type,
            linear_solver_options, restriction_tol,
            max_num_expansion_steps_iter, max_iters, max_num_step_increases)
        coefs.append(pce_ii.get_coefficients())
        scores.append(score_ii)
        indices.append(pce_ii.get_indices())
        reg_params.append(reg_param_ii)
        for index in indices[ii].T:
            key = hash_array(index)
            if key not in indices_dict:
                indices_dict[key] = len(unique_indices)
                unique_indices.append(index)

    unique_indices = np.array(unique_indices).T
    all_coefs = np.zeros((unique_indices.shape[1], nqoi))
    for ii in range(nqoi):
        for jj, index in enumerate(indices[ii].T):
            key = hash_array(index)
            all_coefs[indices_dict[key], ii] = coefs[ii][jj, 0]
    pce.set_indices(unique_indices)
    pce.set_coefficients(all_coefs)
    return ApproximateResult({'approx': pce, 'scores': np.array(scores),
                              'reg_params': reg_params})


def _expanding_basis_pce(pce, train_samples, train_vals, hcross_strength=1,
                         verbose=1, max_num_init_terms=None,
                         max_num_terms=None,
                         solver_type='lasso',
                         linear_solver_options={'cv': 10},
                         restriction_tol=np.finfo(float).eps*2,
                         max_num_expansion_steps_iter=3,
                         max_iters=20,
                         max_num_step_increases=1):
    assert train_vals.shape[1] == 1
    num_vars = pce.num_vars()

    if max_num_init_terms is None:
        max_num_init_terms = train_vals.shape[0]
    if max_num_terms is None:
        max_num_terms = 10*train_vals.shape[0]

    degree = 2
    prev_num_terms = 0
    while True:
        indices = compute_hyperbolic_indices(num_vars, degree, hcross_strength)
        num_terms = indices.shape[1]
        if (num_terms > max_num_init_terms):
            break
        degree += 1
        prev_num_terms = num_terms

    if (abs(num_terms - max_num_init_terms) >
            abs(prev_num_terms - max_num_init_terms)):
        degree -= 1
    pce.set_indices(
        compute_hyperbolic_indices(num_vars, degree, hcross_strength))

    if verbose > 0:
        msg = f'Initializing basis with hyperbolic cross of degree {degree} '
        msg += f'and strength {hcross_strength} with {pce.num_terms()} terms'
        print(msg)

    rng_state = np.random.get_state()
    basis_matrix = pce.basis_matrix(train_samples)
    best_coef, best_cv_score, best_reg_param = fit_linear_model(
        basis_matrix, train_vals, solver_type, **linear_solver_options)
    np.random.set_state(rng_state)
    pce.set_coefficients(best_coef)
    best_indices = pce.get_indices()
    best_cv_score_iter = best_cv_score
    best_indices_iter = best_indices.copy()
    best_coef_iter = best_coef.copy()
    best_reg_param_iter = best_reg_param
    if verbose > 0:
        print("{:<10} {:<10} {:<18}".format('nterms', 'nnz terms', 'cv score'))
        print("{:<10} {:<10} {:<18}".format(
            pce.num_terms(), np.count_nonzero(pce.coefficients),
            best_cv_score))

    it = 0
    best_it = 0
    while True:
        current_max_num_expansion_steps_iter = 1
        best_cv_score_iter = best_cv_score
        indices_iter = pce.indices.copy()
        coef_iter = pce.coefficients.copy()
        while True:
            # -------------- #
            #  Expand basis  #
            # -------------- #
            num_expansion_steps_iter = 0
            indices = restrict_basis(
                # pce.indices, pce.coefficients, restriction_tol)
                indices_iter, coef_iter, restriction_tol)
            msg = f'Expanding {indices.shape[1]} restricted from '
            msg += f'{pce.indices.shape[1]} terms'
            while (num_expansion_steps_iter <
                   current_max_num_expansion_steps_iter):
                new_indices = expand_basis(indices)
                indices = np.hstack([indices, new_indices])
                num_expansion_steps_iter += 1
            pce.set_indices(indices)
            num_terms = pce.num_terms()
            msg += f' New number of terms {pce.indices.shape[1]}'
            print(msg)

            # -----------------#
            # Compute solution #
            # -----------------#
            basis_matrix = pce.basis_matrix(train_samples)
            np.random.set_state(rng_state)
            coef, cv_score, reg_param = fit_linear_model(
                basis_matrix, train_vals, solver_type, **linear_solver_options)
            np.random.set_state(rng_state)
            pce.set_coefficients(coef)

            if verbose > 0:
                print("{:<10} {:<10} {:<18}".format(
                    pce.num_terms(), np.count_nonzero(pce.coefficients),
                    cv_score))

            if (cv_score < best_cv_score_iter):
                best_cv_score_iter = cv_score
                best_indices_iter = pce.indices.copy()
                best_coef_iter = pce.coefficients.copy()
                best_reg_param_iter = reg_param

            if (num_terms >= max_num_terms):
                if verbose > 0:
                    print(f'Max number of terms {max_num_terms} reached')
                break

            if (current_max_num_expansion_steps_iter >=
                    max_num_expansion_steps_iter):
                if verbose > 0:
                    msg = 'Max number of inner expansion steps '
                    msg += f'({max_num_expansion_steps_iter}) reached'
                    print(msg)
                break
            current_max_num_expansion_steps_iter += 1

        it += 1
        pce.set_indices(best_indices_iter)
        pce.set_coefficients(best_coef_iter)

        if (best_cv_score_iter < best_cv_score):
            best_cv_score = best_cv_score_iter
            best_coef = best_coef_iter.copy()
            best_indices = best_indices_iter.copy()
            best_reg_param = best_reg_param_iter
            best_it = it

        elif (it - best_it >= max_num_step_increases):
            if verbose > 0:
                msg = 'Terminating: error did not decrease'
                msg += f' in last {max_num_step_increases} iterations'
                msg += f'best error: {best_cv_score}'
                print(msg)
            break

        if it >= max_iters:
            if verbose > 0:
                msg = 'Terminating: max iterations reached'
                print(msg)
            break

    nindices = best_indices.shape[1]
    II = np.nonzero(best_coef[:, 0])[0]
    pce.set_indices(best_indices[:, II])
    pce.set_coefficients(best_coef[II])
    if verbose > 0:
        msg = f'Final basis has {pce.num_terms()} terms selected from '
        msg += f'{nindices} using {train_samples.shape[1]} samples'
        print(msg)

    return pce, best_cv_score, best_reg_param


def approximate_fixed_pce(pce, train_samples, train_vals, indices,
                          verbose=1, solver_type='lasso',
                          linear_solver_options={}):
    r"""
    Estimate the coefficients of a polynomial chaos using regression methods
    and pre-specified (fixed) basis and regularization parameters

    Parameters
    ----------
    train_samples : np.ndarray (nvars, nsamples)
        The inputs of the function used to train the approximation

    train_vals : np.ndarray (nvars, nqoi)
        The values of the function at ``train_samples``

    indices : np.ndarray (nvars, nindices)
        The multivariate indices representing each basis in the expansion.

    solver_type : string
        The type of regression used to train the polynomial

        - 'lasso'
        - 'lars'
        - 'lasso_grad'
        - 'omp'
        - 'lstsq'

    verbose : integer
        Controls the amount of information printed to screen

    Returns
    -------
    result : :class:`pyapprox.approximate.ApproximateResult`
         Result object with the following attributes

    approx: :class:`pyapprox.multivariate_polynomials.PolynomialChaosExpansion`
        The PCE approximation

    reg_params : np.ndarray (nqoi)
        The regularization parameters for each QoI.
    """
    nqoi = train_vals.shape[1]
    coefs = []
    if type(linear_solver_options) == dict:
        linear_solver_options = [linear_solver_options]*nqoi
    if type(indices) == np.ndarray:
        indices = [indices.copy() for ii in range(nqoi)]
    unique_indices = []
    indices_dict = dict()
    for ii in range(nqoi):
        pce.set_indices(indices[ii])
        basis_matrix = pce.basis_matrix(train_samples)
        coef_ii, _, reg_param_ii = fit_linear_model(
            basis_matrix, train_vals[:, ii:ii+1], solver_type,
            **linear_solver_options[ii])
        coefs.append(coef_ii)
        for index in indices[ii].T:
            key = hash_array(index)
            if key not in indices_dict:
                indices_dict[key] = len(unique_indices)
                unique_indices.append(index)

    unique_indices = np.array(unique_indices).T
    all_coefs = np.zeros((unique_indices.shape[1], nqoi))
    for ii in range(nqoi):
        for jj, index in enumerate(indices[ii].T):
            key = hash_array(index)
            all_coefs[indices_dict[key], ii] = coefs[ii][jj, 0]
    pce.set_indices(unique_indices)
    pce.set_coefficients(all_coefs)
    return ApproximateResult({'approx': pce})


def __setup_gaussian_process_kernel(nvars, length_scale, length_scale_bounds,
                                    kernel_variance, kernel_variance_bounds,
                                    noise_level, noise_level_bounds, nu):
    from sklearn.gaussian_process.kernels import Matern, WhiteKernel, \
        ConstantKernel
    if np.isscalar(length_scale):
        length_scale = np.array([length_scale]*nvars)
    assert length_scale.shape[0] == nvars
    kernel = Matern(length_scale, length_scale_bounds=length_scale_bounds,
                    nu=nu)
    # optimize variance
    if kernel_variance is not None:
        kernel = ConstantKernel(
            constant_value=kernel_variance,
            constant_value_bounds=kernel_variance_bounds)*kernel
    # optimize gp noise
    if noise_level is not None:
        kernel += WhiteKernel(
            noise_level, noise_level_bounds=noise_level_bounds)
    # Note noise_level is different to alpha
    # noise_kernel applies nugget to both training and test data
    # alpha only applies it to training data
    return kernel


def approximate_gaussian_process(train_samples, train_vals, nu=np.inf,
                                 n_restarts_optimizer=5, verbose=0,
                                 normalize_y=False, alpha=0,
                                 noise_level=None, noise_level_bounds='fixed',
                                 kernel_variance=None,
                                 kernel_variance_bounds='fixed',
                                 var_trans=None,
                                 length_scale=1,
                                 length_scale_bounds=(1e-2, 10)):
    r"""
    Compute a Gaussian process approximation of a function from a fixed data
    set using the Matern kernel

    .. math::

       k(z_i, z_j) =  \frac{1}{\Gamma(\nu)2^{\nu-1}}\Bigg(
       \frac{\sqrt{2\nu}}{l} \lVert z_i - z_j \rVert_2\Bigg)^\nu K_\nu\Bigg(
       \frac{\sqrt{2\nu}}{l} \lVert z_i - z_j \rVert_2\Bigg)

    where :math:`\lVert \cdot \rVert_2` is the Euclidean distance,
    :math:`\Gamma(\cdot)` is the gamma function, :math:`K_\nu(\cdot)` is the
    modified Bessel function.

    Parameters
    ----------
    train_samples : np.ndarray (nvars, nsamples)
        The inputs of the function used to train the approximation

    train_vals : np.ndarray (nvars, 1)
        The values of the function at ``train_samples``

    nu : string
        The parameter :math:`\nu` of the Matern kernel. When :math:`\nu\to\inf`
        the Matern kernel is equivalent to the squared-exponential kernel.

    alpha : float
        Nugget added to diagonal of the covariance kernel evaluated at
        the training data. Used to improve numerical conditionining. This
        parameter is different to noise_level which applies to both training
        and test data

    normalize_y : bool
        True - normalize the training values to have zero mean and unit
        variance

    length_scale : float
        The initial length scale used to generate the first batch of training
        samples

    length_scale_bounds : tuple (2)
        The lower and upper bound on length_scale used in optimization of
        the Gaussian process hyper-parameters

    noise_level : float
        The noise_level used when training the GP

    noise_level_bounds : tuple (2)
        The lower and upper bound on noise_level used in optimization of
        the Gaussian process hyper-parameters

    kernel_variance : float
        The kernel_variance used when training the GP

    noise_level_bounds : tuple (2)
        The lower and upper bound on kernel_variance used in optimization of
        the Gaussian process hyper-parameters

    n_restarts_optimizer : int
        The number of local optimizeation problems solved to find the
        GP hyper-parameters

    verbose : integer
        Controls the amount of information printed to screen

    Returns
    -------
    result : :class:`pyapprox.approximate.ApproximateResult`
         Result object with the following attributes

    approx : :class:`pyapprox.gaussian_process.GaussianProcess`
        The Gaussian process
    """
    nvars = train_samples.shape[0]
    kernel = __setup_gaussian_process_kernel(
        nvars, length_scale, length_scale_bounds,
        kernel_variance, kernel_variance_bounds,
        noise_level, noise_level_bounds, nu)

    gp = GaussianProcess(kernel, n_restarts_optimizer=n_restarts_optimizer,
                         normalize_y=normalize_y, alpha=alpha)

    if var_trans is not None:
        gp.set_variable_transformation(var_trans)
    gp.fit(train_samples, train_vals)
    return ApproximateResult({'approx': gp})


from pyapprox.utilities import get_random_k_fold_sample_indices, \
    leave_many_out_lsq_cross_validation, leave_one_out_lsq_cross_validation
def cross_validate_approximation(
        train_samples, train_vals, options, nfolds, method, random_folds=True):
    ntrain_samples = train_samples.shape[1]
    if random_folds != 'sklearn':
        fold_sample_indices = get_random_k_fold_sample_indices(
            ntrain_samples, nfolds, random_folds)
    else:
        from sklearn.model_selection._split import KFold
        sklearn_cv = KFold(nfolds)
        # indices = np.arange(train_samples.shape[1])
        fold_sample_indices = [
            te for tr, te in sklearn_cv.split(train_vals, train_vals)]

    approx_list = []
    residues_list = []
    cv_score = 0
    for kk in range(len(fold_sample_indices)):
        K = np.ones(ntrain_samples, dtype=bool)
        K[fold_sample_indices[kk]] = False
        train_samples_kk = train_samples[:, K]
        train_vals_kk = train_vals[K, :]
        test_samples_kk = train_samples[:, fold_sample_indices[kk]]
        test_vals_kk = train_vals[fold_sample_indices[kk]]
        approx_kk = approximate(
            train_samples_kk, train_vals_kk, method, options).approx
        residues = approx_kk(test_samples_kk) - test_vals_kk
        approx_list.append(approx_kk)
        residues_list.append(residues)
        cv_score += np.sum(residues**2, axis=0)
    cv_score = np.sqrt(cv_score/ntrain_samples)
    return approx_list, residues_list, cv_score<|MERGE_RESOLUTION|>--- conflicted
+++ resolved
@@ -75,15 +75,6 @@
 
         where ``subspace_index`` is 1D np.ndarray of size (nvars),
         ``nnew_subspace_samples`` is an integer specifying the number
-<<<<<<< HEAD
-        of new samples that will be added to the sparse grid by adding the 
-        subspace specified by subspace_index and ``sparse_grid`` is the current 
-        :class:`pyapprox.adaptive_sparse_grid.CombinationSparseGrid` object. 
-        The two outputs are, respectively, the indicator used to control 
-        refinement of the sparse grid and the change in error from adding the 
-        current subspace. The indicator is typically but not always dependent on 
-        the error.
-=======
         of new samples that will be added to the sparse grid by adding the
         subspace specified by subspace_index and ``sparse_grid`` is the current
         :class:`pyapprox.adaptive_sparse_grid.CombinationSparseGrid` object.
@@ -91,7 +82,6 @@
         refinement of the sparse grid and the change in error from adding the
         current subspace. The indicator is typically but now always dependent
         on the error.
->>>>>>> 59d0fd43
 
     univariate_quad_rule_info : list
         List containing four entries. The first entry is a list
@@ -273,15 +263,7 @@
 
         where ``subspace_index`` is 1D np.ndarray of size (nvars),
         ``nnew_subspace_samples`` is an integer specifying the number
-<<<<<<< HEAD
-        of new samples that will be added to the sparse grid by adding the 
-        subspace specified by subspace_index and ``sparse_grid`` is the current 
-        :class:`pyapprox.adaptive_sparse_grid.CombinationSparseGrid` object. 
-        The two outputs are, respectively, the indicator used to control 
-        refinement of the sparse grid and the change in error from adding the 
-        current subspace. The indicator is typically but not always dependent on 
-        the error.
-=======
+
         of new samples that will be added to the sparse grid by adding the
         subspace specified by subspace_index and ``sparse_grid`` is the current
         :class:`pyapprox.adaptive_sparse_grid.CombinationSparseGrid` object.
@@ -289,7 +271,6 @@
         refinement of the sparse grid and the change in error from adding the
         current subspace. The indicator is typically but now always dependent
         on the error.
->>>>>>> 59d0fd43
 
     growth_rules : list or callable
         a list (or single callable) of growth rules with signature
