--- conflicted
+++ resolved
@@ -8,11 +8,7 @@
 import sys
 import pickle
 import copy
-<<<<<<< HEAD
-from tqdm import tqdm
-=======
 # from tqdm import tqdm
->>>>>>> 3ff2a37e
 
 from pyapprox.util.utilities import (
     get_all_sample_combinations, hash_array, cartesian_product
@@ -75,15 +71,9 @@
     num_qoi = values_0.shape[0]
     values = np.empty((num_samples, num_qoi), float)
     values[0, :] = values_0
-<<<<<<< HEAD
-    if statusbar:
-        pbar = tqdm(total=num_samples)
-        pbar.update(1)
-=======
     # if statusbar:
     #     pbar = tqdm(total=num_samples)
     #     pbar.update(1)
->>>>>>> 3ff2a37e
     for ii in range(1, num_samples):
         if not has_return_grad or return_grad is False:
             values[ii, :] = function(samples[:, ii])
@@ -91,13 +81,8 @@
             val_ii, grad_ii = function(samples[:, ii], return_grad=return_grad)
             values[ii, :] = val_ii
             grads.append(grad_ii)
-<<<<<<< HEAD
-        if statusbar:
-            pbar.update(1)
-=======
         # if statusbar:
         #     pbar.update(1)
->>>>>>> 3ff2a37e
     if not return_grad:
         return values
     if num_qoi == 1:
